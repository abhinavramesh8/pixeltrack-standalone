--- conflicted
+++ resolved
@@ -330,13 +330,6 @@
     // assert(off[totbins() - 1] == off[totbins() - 2]);
   }
 
-<<<<<<< HEAD
-  #pragma hd_warning_disable
-  template <typename Histo, typename ExecSpace>
-  static KOKKOS_INLINE_FUNCTION void finalize(Kokkos::View<Histo*, ExecSpace> histo,
-                                              const int32_t N,
-                                              ExecSpace const& execSpace) {
-=======
 // This host function performs prefix scan over a grid-wide histogram container on device (no data transfer
 // involved). N represents the number of blocks in one grid. It's a temporary solution since Kokkos doesn't
 // support team-level parallel_scan for now. As a result, the original clusterize kernels in CUDA have to be
@@ -344,7 +337,6 @@
 #pragma hd_warning_disable
   template <typename Histo, typename ExecSpace>
   static void finalize(Kokkos::View<Histo*, ExecSpace> histo, const int32_t N, ExecSpace const& execSpace) {
->>>>>>> 42feabc2
     for (int k = 0; k < N; k++) {
       Kokkos::parallel_scan(
           "nFinalize",
