--- conflicted
+++ resolved
@@ -25,25 +25,17 @@
 
   TrackingRecHit2DSOAView* view() { return m_view.data(); }
   TrackingRecHit2DSOAView const* view() const { return m_view.data(); }
+  Kokkos::View<TrackingRecHit2DSOAView, MemorySpace> mView() { return m_view; }
 
   auto nHits() const { return m_nHits; }
 
   Kokkos::View<uint32_t const*, MemorySpace> hitsModuleStart() const { return m_hitsModuleStart; }
   Kokkos::View<uint32_t*, MemorySpace> hitsLayerStart() { return m_hitsLayerStart; }
-<<<<<<< HEAD
-
-  Kokkos::View<TrackingRecHit2DSOAView, MemorySpace> mView() { return m_view; }
-#ifdef TODO
-  Kokkos::View<Hist*, MemorySpace> phiBinner() { return m_hist; }
-#endif
-  Kokkos::View<uint16_t, MemorySpace> iphi() { return m_iphi; }
-=======
   Kokkos::View<Hist, MemorySpace> phiBinner() { return m_hist; }
   Kokkos::View<int16_t*, MemorySpace> iphi() { return m_iphi; }
 
   Kokkos::View<uint32_t const*, MemorySpace> c_hitsLayerStart() { return m_hitsLayerStart; }
   Kokkos::View<int16_t const*, MemorySpace> c_iphi() { return m_iphi; }
->>>>>>> 7a858a29
 
 #ifdef TODO
   // only the local coord and detector index
