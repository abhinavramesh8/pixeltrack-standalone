--- conflicted
+++ resolved
@@ -12,12 +12,6 @@
 
 namespace cms::cuda::allocator {
   // Use caching or not
-<<<<<<< HEAD
-#ifdef CUDA_DISABLE_CACHING_ALLOCATOR
-  constexpr bool useCaching = false;
-#else
-  constexpr bool useCaching = true;
-=======
   enum class Policy {
     Synchronous = 0,
     Asynchronous = 1,
@@ -29,7 +23,6 @@
   constexpr Policy policy =  Policy::Asynchronous;
 #else
   constexpr Policy policy =  Policy::Synchronous;
->>>>>>> c2bcd58d
 #endif
   // Growth factor (bin_growth in cub::CachingDeviceAllocator
   constexpr unsigned int binGrowth = 2;
