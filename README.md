--- conflicted
+++ resolved
@@ -171,12 +171,6 @@
 
 #### `cudatest`
 
-<<<<<<< HEAD
-The use of caching allocator can be disabled at compile time with
-```
-make cudatest ... USER_CXXFLAGS="-DCUDATEST_DISABLE_CACHING_ALLOCATOR"
-```
-=======
 The use of caching allocator can be disabled at compile time setting the
 `CUDATEST_DISABLE_CACHING_ALLOCATOR` preprocessor symbol:
 ```
@@ -191,7 +185,6 @@
 ```
 make cudatest ... USER_CXXFLAGS="-DCUDATEST_DISABLE_CACHING_ALLOCATOR -DCUDATEST_DISABLE_ASYNC_ALLOCATOR"
 ```
->>>>>>> c2bcd58d
 
 #### `cuda`
 
@@ -199,18 +192,12 @@
 
 The location of CUDA 11 libraries can be set with `CUDA_BASE` variable.
 
-<<<<<<< HEAD
-The use of caching allocator can be disabled at compile time with
-=======
 The use of caching allocator can be disabled at compile time setting the
 `CUDA_DISABLE_CACHING_ALLOCATOR` preprocessor symbol:
->>>>>>> c2bcd58d
 ```
 make cuda ... USER_CXXFLAGS="-DCUDA_DISABLE_CACHING_ALLOCATOR"
 ```
 
-<<<<<<< HEAD
-=======
 If the caching allocator is disabled and CUDA version is 11.2 or greater is detected,
 device allocations and deallocations will use the stream-ordered CUDA functions
 `cudaMallocAsync` and `cudaFreeAsync`. Their use can be disabled explicitly at
@@ -220,23 +207,16 @@
 make cuda ... USER_CXXFLAGS="-DCUDA_DISABLE_CACHING_ALLOCATOR -DCUDA_DISABLE_ASYNC_ALLOCATOR"
 ```
 
->>>>>>> c2bcd58d
 #### `cudadev`
 
 This program is currently equivalent to `cuda`.
 
-<<<<<<< HEAD
-The use of caching allocator can be disabled at compile time with
-=======
 The use of caching allocator can be disabled at compile time setting the
 `CUDADEV_DISABLE_CACHING_ALLOCATOR` preprocessor symbol:
->>>>>>> c2bcd58d
 ```
 make cudadev ... USER_CXXFLAGS="-DCUDADEV_DISABLE_CACHING_ALLOCATOR"
 ```
 
-<<<<<<< HEAD
-=======
 If the caching allocator is disabled and CUDA version is 11.2 or greater is detected,
 device allocations and deallocations will use the stream-ordered CUDA functions
 `cudaMallocAsync` and `cudaFreeAsync`. Their use can be disabled explicitly at
@@ -246,7 +226,6 @@
 make cudadev ... USER_CXXFLAGS="-DCUDADEV_DISABLE_CACHING_ALLOCATOR -DCUDADEV_DISABLE_ASYNC_ALLOCATOR"
 ```
 
->>>>>>> c2bcd58d
 #### `cudauvm`
 
 The purpose of this program is to test the performance of the CUDA
