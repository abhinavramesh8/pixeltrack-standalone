--- conflicted
+++ resolved
@@ -41,10 +41,7 @@
 | `cudauvm`    |                    | :heavy_check_mark:          |                        |                                                                                                                  |
 | `cudacompat` |                    | :heavy_check_mark:          |                        |                                                                                                                  |
 | `hiptest`    |                    |                             | :heavy_check_mark:     |                                                                                                                  |
-<<<<<<< HEAD
-=======
 | `hip`        |                    |                             | :heavy_check_mark:     |                                                                                                                  |
->>>>>>> 5ce58ff1
 | `kokkostest` | :heavy_check_mark: | :white_check_mark: (1)      | :white_check_mark: (2) |                                                                                                                  |
 | `kokkos`     | :heavy_check_mark: | :white_check_mark: (1)      | :white_check_mark: (2) |                                                                                                                  |
 | `alpakatest` |                    | :heavy_check_mark:          |                        |                                                                                                                  |
@@ -68,10 +65,7 @@
 | `cudauvm`    | :heavy_check_mark:                  | :heavy_check_mark:                   |                                            |                                     |                                                  |
 | `cudacompat` | :heavy_check_mark:                  | :heavy_check_mark:                   |                                            |                                     |                                                  |
 | `hiptest`    | :heavy_check_mark:                  |                                      |                                            |                                     |                                                  |
-<<<<<<< HEAD
-=======
 | `hip`        | :heavy_check_mark:                  | :heavy_check_mark:                   |                                            |                                     |                                                  |
->>>>>>> 5ce58ff1
 | `kokkostest` | :heavy_check_mark:                  |                                      | :heavy_check_mark:                         |                                     |                                                  |
 | `kokkos`     | :heavy_check_mark:                  | :heavy_check_mark:                   | :heavy_check_mark:                         |                                     |                                                  |
 | `alpakatest` | :heavy_check_mark:                  |                                      |                                            | :heavy_check_mark:                  | :heavy_check_mark:                               |
@@ -99,10 +93,7 @@
 | `cudauvm`    | CUDA version with managed memory | :heavy_check_mark: | :heavy_check_mark: |                    | :heavy_check_mark: | :white_check_mark: | :white_check_mark: | :white_check_mark: | :white_check_mark: | :heavy_check_mark: | :heavy_check_mark: |
 | `cudacompat` | CPU version (with `cudaCompat`)  | :heavy_check_mark: | :heavy_check_mark: |                    | :heavy_check_mark: | :heavy_check_mark: | :heavy_check_mark: | :heavy_check_mark: | :heavy_check_mark: | :heavy_check_mark: | :heavy_check_mark: |
 | `hiptest`    | HIP FW test                      | :heavy_check_mark: | :heavy_check_mark: | :heavy_check_mark: |                    |                    |                    |                    |                    |                    |                    |
-<<<<<<< HEAD
-=======
 | `hip`        | HIP version                      | :heavy_check_mark: | :heavy_check_mark: |                    | :white_check_mark: | :white_check_mark: | :white_check_mark: | :white_check_mark: | :white_check_mark: | :white_check_mark: |                    |
->>>>>>> 5ce58ff1
 | `kokkostest` | Kokkos FW test                   | :heavy_check_mark: | :heavy_check_mark: | :heavy_check_mark: |                    |                    |                    |                    |                    |                    |                    |
 | `kokkos`     | Kokkos version                   | :heavy_check_mark: |                    | :heavy_check_mark: | :heavy_check_mark: | :heavy_check_mark: | :heavy_check_mark: | :heavy_check_mark: | :heavy_check_mark: | :heavy_check_mark: | :heavy_check_mark: |
 | `alpakatest` | Alpaka FW test                   | :heavy_check_mark: |                    | :white_check_mark: |                    |                    |                    |                    |                    |                    |                    |
