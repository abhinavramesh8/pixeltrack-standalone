export BASE_DIR := $(shell dirname $(realpath $(lastword $(MAKEFILE_LIST))))

# Build flags
export CXX := g++
USER_CXXFLAGS :=
HOST_CXXFLAGS := -O2 -fPIC -fdiagnostics-show-option -felide-constructors -fmessage-length=0 -fno-math-errno -ftree-vectorize -fvisibility-inlines-hidden --param vect-max-version-for-alias-checks=50 -msse3 -pipe -pthread -Werror=address -Wall -Werror=array-bounds -Wno-attributes -Werror=conversion-null -Werror=delete-non-virtual-dtor -Wno-deprecated -Werror=format-contains-nul -Werror=format -Wno-long-long -Werror=main -Werror=missing-braces -Werror=narrowing -Wno-non-template-friend -Wnon-virtual-dtor -Werror=overflow -Werror=overlength-strings -Wparentheses -Werror=pointer-arith -Wno-psabi -Werror=reorder -Werror=return-local-addr -Wreturn-type -Werror=return-type -Werror=sign-compare -Werror=strict-aliasing -Wstrict-overflow -Werror=switch -Werror=type-limits -Wunused -Werror=unused-but-set-variable -Wno-unused-local-typedefs -Werror=unused-value -Wno-error=unused-variable -Wno-vla -Werror=write-strings
export CXXFLAGS := -std=c++17 $(HOST_CXXFLAGS) $(USER_CXXFLAGS)
export LDFLAGS := -O2 -fPIC -pthread -Wl,-E -lstdc++fs
export LDFLAGS_NVCC := -ccbin $(CXX) --linker-options '-E' --linker-options '-lstdc++fs'
export SO_LDFLAGS := -Wl,-z,defs
export SO_LDFLAGS_NVCC := --linker-options '-z,defs'

GCC_TOOLCHAIN := $(abspath $(dir $(shell which $(CXX)))/..)

CLANG_FORMAT := clang-format-10
CMAKE := cmake

# Source code
export SRC_DIR := $(BASE_DIR)/src

# Directory where to put object and dependency files
export OBJ_DIR := $(BASE_DIR)/obj

# Directory where to put libraries
export LIB_DIR := $(BASE_DIR)/lib

# Directory where to put unit test executables
export TEST_DIR := $(BASE_DIR)/test

# System external definitions
# CUDA
CUDA_BASE := /usr/local/cuda-11.0
ifeq ($(wildcard $(CUDA_BASE)),)
# CUDA platform not found
CUDA_BASE :=
else
# CUDA platform at $(CUDA_BASE)
CUDA_LIBDIR := $(CUDA_BASE)/lib64
USER_CUDAFLAGS :=
export CUDA_DEPS := $(CUDA_BASE)/lib64/libcudart.so
export CUDA_ARCH := 35 50 60 70
export CUDA_CXXFLAGS := -I$(CUDA_BASE)/include
export CUDA_TEST_CXXFLAGS := -DGPU_DEBUG
export CUDA_LDFLAGS := -L$(CUDA_BASE)/lib64 -lcudart -lcudadevrt
export CUDA_NVCC := $(CUDA_BASE)/bin/nvcc
define CUFLAGS_template
$(2)NVCC_FLAGS := $$(foreach ARCH,$(1),-gencode arch=compute_$$(ARCH),code=sm_$$(ARCH)) -Wno-deprecated-gpu-targets -Xcudafe --diag_suppress=esa_on_defaulted_function_ignored --expt-relaxed-constexpr --expt-extended-lambda --generate-line-info --source-in-ptx --cudart=shared
$(2)NVCC_COMMON := -std=c++17 -O3 $$($(2)NVCC_FLAGS) -ccbin $(CXX) --compiler-options '$(HOST_CXXFLAGS) $(USER_CXXFLAGS)'
$(2)CUDA_CUFLAGS := -dc $$($(2)NVCC_COMMON) $(USER_CUDAFLAGS)
$(2)CUDA_DLINKFLAGS := -dlink $$($(2)NVCC_COMMON)
endef
$(eval $(call CUFLAGS_template,$(CUDA_ARCH),))
export CUDA_CUFLAGS
export CUDA_DLINKFLAGS
endif

# ROCm
ROCM_BASE := /usr/local/rocm-4.0.0
ifeq ($(wildcard $(ROCM_BASE)),)
# ROCm platform not found
ROCM_BASE :=
else
# ROCm platform at $(ROCM_BASE)
export HIP_DEPS := $(ROCM_BASE)/lib/libamdhip64.so
export ROCM_HIPCC := $(ROCM_BASE)/bin/hipcc
HIPCC_UNSUPPORTED_CXXFLAGS := --param vect-max-version-for-alias-checks=50 -Werror=format-contains-nul -Wno-non-template-friend -Werror=return-local-addr -Werror=unused-but-set-variable 
export HIPCC_CXXFLAGS := -fno-gpu-rdc --amdgpu-target=gfx900 $(filter-out $(HIPCC_UNSUPPORTED_CXXFLAGS),$(CXXFLAGS)) --gcc-toolchain=$(GCC_TOOLCHAIN)
export HIPCC_LDFLAGS := $(LDFLAGS) --gcc-toolchain=$(GCC_TOOLCHAIN)
# flags to be used by GCC when compiling host code that includes hip_runtime.h
HIPCONFIG := $(ROCM_BASE)/bin/hipconfig
export HIP_CXXFLAGS:= $(shell $(HIPCONFIG) --cpp_config)
<<<<<<< HEAD
=======
export HIP_TEST_CXXFLAGS := -DGPU_DEBUG
>>>>>>> 5ce58ff1
endif

# Input data definitions
DATA_BASE := $(BASE_DIR)/data
export DATA_DEPS := $(DATA_BASE)/data_ok
DATA_TAR_GZ := $(DATA_BASE)/data.tar.gz

# External definitions
EXTERNAL_BASE := $(BASE_DIR)/external

TBB_BASE := $(EXTERNAL_BASE)/tbb
TBB_LIBDIR := $(TBB_BASE)/lib
TBB_LIB := $(TBB_LIBDIR)/libtbb.so
export TBB_DEPS := $(TBB_LIB)
export TBB_CXXFLAGS := -I$(TBB_BASE)/include
export TBB_LDFLAGS := -L$(TBB_LIBDIR) -ltbb

EIGEN_BASE := $(EXTERNAL_BASE)/eigen
export EIGEN_DEPS := $(EIGEN_BASE)
export EIGEN_CXXFLAGS := -I$(EIGEN_BASE) -DEIGEN_DONT_PARALLELIZE
export EIGEN_LDFLAGS :=

BOOST_BASE := /usr
# Minimum required version of Boost, e.g. 1.65.1
BOOST_MIN_VERSION := 106501
# Check if an external version of Boost is present and recent enough
ifeq ($(wildcard $(BOOST_BASE)/include/boost/version.hpp),)
NEED_BOOST := true
else
NEED_BOOST := $(shell awk '/\#define BOOST_VERSION\>/ { if ($$3 < $(BOOST_MIN_VERSION)) print "true" }' $(BOOST_BASE)/include/boost/version.hpp )
endif
ifeq ($(NEED_BOOST),true)
BOOST_BASE := $(EXTERNAL_BASE)/boost
endif
export BOOST_DEPS := $(BOOST_BASE)
export BOOST_CXXFLAGS := -I$(BOOST_BASE)/include
export BOOST_LDFLAGS := -L$(BOOST_BASE)/lib

ALPAKA_BASE := $(EXTERNAL_BASE)/alpaka
export ALPAKA_DEPS := $(ALPAKA_BASE)
export ALPAKA_CXXFLAGS := -I$(ALPAKA_BASE)/include
# Temporarily filter out missing-braces warning, see https://github.com/cms-patatrack/pixeltrack-standalone/issues/126
export ALPAKA_CUFLAGS := $(filter-out -Werror=missing-braces,$(CUDA_CUFLAGS))

CUPLA_BASE := $(EXTERNAL_BASE)/cupla
export CUPLA_DEPS := $(CUPLA_BASE)/lib
export CUPLA_LIBDIR := $(CUPLA_BASE)/lib
export CUPLA_CXXFLAGS := -I$(CUPLA_BASE)/include
export CUPLA_LDFLAGS := -L$(CUPLA_LIBDIR)

KOKKOS_BASE := $(EXTERNAL_BASE)/kokkos
KOKKOS_SRC := $(KOKKOS_BASE)/source
KOKKOS_BUILD := $(KOKKOS_BASE)/build
export KOKKOS_INSTALL := $(KOKKOS_BASE)/install
KOKKOS_LIBDIR := $(KOKKOS_INSTALL)/lib
export KOKKOS_LIB := $(KOKKOS_LIBDIR)/libkokkoscore.a
KOKKOS_MAKEFILE := $(KOKKOS_BUILD)/Makefile
# For SERIAL to be enabled always, allow host-parallel and device-parallel to be (un)set
export KOKKOS_HOST_PARALLEL :=
export KOKKOS_DEVICE_PARALLEL := CUDA
KOKKOS_CUDA_ARCH := 70
ifeq ($(KOKKOS_CUDA_ARCH),50)
  KOKKOS_CMAKE_CUDA_ARCH := -DKokkos_ARCH_MAXWELL50=On
else ifeq ($(KOKKOS_CUDA_ARCH),70)
  KOKKOS_CMAKE_CUDA_ARCH := -DKokkos_ARCH_VOLTA70=On
else ifeq ($(KOKKOS_CUDA_ARCH),75)
  KOKKOS_CMAKE_CUDA_ARCH := -DKokkos_ARCH_TURING75=On
else
  $(error Unsupported KOKKOS_CUDA_ARCH $(KOKKOS_CUDA_ARCH). Likely it is sufficient just add another case in the Makefile)
endif
KOKKOS_HIP_ARCH := VEGA900
ifeq ($(KOKKOS_HIP_ARCH),VEGA900)
  KOKKOS_CMAKE_HIP_ARCH := -DKokkos_ARCH_VEGA900=On
else ifeq ($(KOKKOS_HIP_ARCH),VEGA909)
  KOKKOS_CMAKE_HIP_ARCH := -DKokkos_ARCH_VEGA909=On
else
  $(error Unsupported KOKKOS_HIP_ARCH $(KOKKOS_HIP_ARCH). Likely it is sufficient just add another case in the Makefile)
endif
export KOKKOS_CXXFLAGS := -I$(KOKKOS_INSTALL)/include
$(eval $(call CUFLAGS_template,$(KOKKOS_CUDA_ARCH),KOKKOS_))
export KOKKOS_LDFLAGS := -L$(KOKKOS_INSTALL)/lib -lkokkoscore -ldl
export NVCC_WRAPPER_DEFAULT_COMPILER := $(CXX)

KOKKOS_CMAKEFLAGS := -DCMAKE_INSTALL_PREFIX=$(KOKKOS_INSTALL) \
                     -DCMAKE_INSTALL_LIBDIR=lib \
                     -DKokkos_CXX_STANDARD=14 \
                     -DKokkos_ENABLE_SERIAL=On
ifndef KOKKOS_DEVICE_PARALLEL
  KOKKOS_CMAKEFLAGS += -DCMAKE_CXX_COMPILER=g++
  export KOKKOS_DEVICE_CXX := $(CXX)
  export KOKKOS_DEVICE_LDFLAGS := $(LDFLAGS)
  export KOKKOS_DEVICE_SO_LDFLAGS := $(SO_LDFLAGS)
  export KOKKOS_DEVICE_CXXFLAGS := $(CXXFLAGS)
  export KOKKOS_DEVICE_TEST_CXXFLAGS :=
else
  ifeq ($(KOKKOS_DEVICE_PARALLEL),CUDA)
    KOKKOS_CMAKEFLAGS += -DCMAKE_CXX_COMPILER=$(KOKKOS_SRC)/bin/nvcc_wrapper -DKokkos_ENABLE_CUDA=On -DKokkos_ENABLE_CUDA_CONSTEXPR=On -DKokkos_ENABLE_CUDA_LAMBDA=On -DKokkos_CUDA_DIR=$(CUDA_BASE) $(KOKKOS_CMAKE_CUDA_ARCH)
    export KOKKOS_DEVICE_CXX := $(CUDA_NVCC)
    export KOKKOS_DEVICE_LDFLAGS := $(LDFLAGS_NVCC)
    export KOKKOS_DEVICE_SO_LDFLAGS := $(SO_LDFLAGS_NVCC)
    export KOKKOS_DEVICE_CXXFLAGS := $(KOKKOS_NVCC_COMMON) $(CUDA_CXXFLAGS) $(USER_CUDAFLAGS)
    export KOKKOS_DEVICE_TEST_CXXFLAGS := $(CUDA_TEST_CXXFLAGS)
  else ifeq ($(KOKKOS_DEVICE_PARALLEL),HIP)
    KOKKOS_CMAKEFLAGS += -DCMAKE_CXX_COMPILER=$(ROCM_HIPCC) -DCMAKE_CXX_FLAGS="--gcc-toolchain=$(GCC_TOOLCHAIN)" -DKokkos_ENABLE_HIP=On $(KOKKOS_CMAKE_HIP_ARCH) -DBUILD_SHARED_LIBS=On
    export KOKKOS_LIB := $(KOKKOS_LIBDIR)/libkokkoscore.so
    export KOKKOS_DEVICE_CXX := $(ROCM_HIPCC)
    export KOKKOS_DEVICE_LDFLAGS := $(HIPCC_LDFLAGS)
    export KOKKOS_DEVICE_SO_LDFLAGS := $(SO_LDFLAGS)
    export KOKKOS_DEVICE_CXXFLAGS := $(HIPCC_CXXFLAGS)
    export KOKKOS_DEVICE_TEST_CXXFLAGS := 
  else
    $(error Unsupported KOKKOS_DEVICE_PARALLEL $(KOKKOS_DEVICE_PARALLEL))
  endif
endif
ifdef KOKKOS_HOST_PARALLEL
  ifeq ($(KOKKOS_HOST_PARALLEL),PTHREAD)
    KOKKOS_CMAKEFLAGS += -DKokkos_ENABLE_PTHREAD=On
  else
    $(error Unsupported KOKKOS_HOST_PARALLEL $(KOKKOS_HOST_PARALLEL))
  endif
endif
export KOKKOS_DEPS := $(KOKKOS_LIB)

# Intel oneAPI
ONEAPI_BASE := /opt/intel/oneapi
ONEAPI_ENV  := $(ONEAPI_BASE)/setvars.sh
DPCT_BASE   := $(ONEAPI_BASE)/dpcpp-ct/latest
SYCL_BASE   := $(ONEAPI_BASE)/compiler/latest/linux
SYCL_UNSUPPORTED_CXXFLAGS := --param vect-max-version-for-alias-checks=50 -Wno-non-template-friend -Werror=format-contains-nul -Werror=return-local-addr -Werror=unused-but-set-variable

# to use a different toolchain
#   - unset ONEAPI_ENV
#   - set SYCL_BASE appropriately

# check if libraries are under lib or lib64
ifdef SYCL_BASE
ifneq ($(wildcard $(SYCL_BASE)/lib/libsycl.so),)
SYCL_LIBDIR := $(SYCL_BASE)/lib
else ifneq ($(wildcard $(SYCL_BASE)/lib64/libsycl.so),)
SYCL_LIBDIR := $(SYCL_BASE)/lib64
else
SYCL_BASE :=
endif
endif
ifdef SYCL_BASE
export SYCL_CXX      := $(SYCL_BASE)/bin/dpcpp
export SYCL_CXXFLAGS := -fsycl -I$(DPCT_BASE)/include $(filter-out $(SYCL_UNSUPPORTED_CXXFLAGS),$(CXXFLAGS))
ifdef CUDA_BASE
export SYCL_CUDA_PLUGIN := $(wildcard $(SYCL_LIBDIR)/libpi_cuda.so)
export SYCL_CUDA_FLAGS  := --cuda-path=$(CUDA_BASE) -Wno-unknown-cuda-version
endif
endif

# force the recreation of the environment file any time the Makefile is updated, before building any other target
-include environment

# Targets and their dependencies on externals
TARGETS_ALL := $(notdir $(wildcard $(SRC_DIR)/*))
define TARGET_ALL_DEPS_template
include src/$(1)/Makefile.deps
endef
$(foreach target,$(TARGETS_ALL),$(eval $(call TARGET_ALL_DEPS_template,$(target))))

# Split targets by required toolchain
TARGETS_CUDA :=
TARGETS_HIP :=
TARGETS_SYCL :=
define SPLIT_TARGETS_template
ifneq ($$(filter $(1),$$($(2)_EXTERNAL_DEPENDS)),)
  TARGETS_$(1) += $(2)
endif
endef
TOOLCHAINS := CUDA HIP SYCL
$(foreach toolchain,$(TOOLCHAINS),$(foreach target,$(TARGETS_ALL),$(eval $(call SPLIT_TARGETS_template,$(toolchain),$(target)))))

TARGETS_GCC := $(filter-out $(TARGETS_CUDA) $(TARGETS_HIP) $(TARGETS_SYCL),$(TARGETS_ALL))

# Re-construct targets based on available compilers/toolchains
TARGETS := $(TARGETS_GCC)
ifdef CUDA_BASE
TARGETS += $(TARGETS_CUDA)
endif
ifdef ROCM_BASE
TARGETS += $(TARGETS_HIP)
endif
ifdef SYCL_BASE
TARGETS += $(TARGETS_SYCL)
endif
# remove possible duplicates
TARGETS := $(sort $(TARGETS))
all: $(TARGETS)

# Define test targets for each architecture
TEST_TARGETS := $(patsubsts %,test_%,$(TARGETS))
TEST_CPU_TARGETS := $(patsubst %,test_%_cpu,$(TARGETS))
TEST_NVIDIAGPU_TARGETS := $(patsubst %,test_%_nvidiagpu,$(TARGETS))
TEST_AMDGPU_TARGETS := $(patsubst %,test_%_amdgpu,$(TARGETS))
TEST_INTELGPU_TARGETS := $(patsubst %,test_%_intelgpu,$(TARGETS))
TEST_AUTO_TARGETS := $(patsubst %,test_%_auto,$(TARGETS))
test: test_cpu test_auto
ifdef CUDA_BASE
test: test_nvidiagpu
endif
ifdef ROCM_BASE
test: test_amdgpu
endif
ifdef SYCL_BASE
test: test_intelgpu
endif
test_cpu: $(TEST_CPU_TARGETS)
test_nvidiagpu: $(TEST_NVIDIAGPU_TARGETS)
test_amdgpu: $(TEST_AMDGPU_TARGETS)
test_intelgpu: $(TEST_INTELGPU_TARGETS)
test_auto: $(TEST_AUTO_TARGETS)
# $(TARGETS) needs to be PHONY because only the called Makefile knows their dependencies
.PHONY: all $(TARGETS)
.PHONY: test $(TEST_TARGETS)
.PHONY: test_cpu $(TEST_CPU_TARGETS)
.PHONY: test_nvidiagpu $(TEST_NVIDIAGPU_TARGETS)
.PHONY: test_amdgpu $(TEST_AMDGPU_TARGETS)
.PHONY: test_intelgpu $(TEST_INTELGPU_TARGETS)
.PHONY: test_auto $(TEST_AUTO_TARGETS)
.PHONY: format $(patsubst %,format_%,$(TARGETS_ALL))
.PHONY: environment print_targets clean distclean dataclean
.PHONY: external_tbb external_cub external_eigen external_kokkos external_kokkos_clean

environment: env.sh
env.sh: Makefile
	@echo '#! /bin/bash'                                                    >  $@
	@echo 'if [ -f .original_env ]; then'                                   >> $@
	@echo '  source .original_env'                                          >> $@
	@echo 'else'                                                            >> $@
	@echo '  echo "#! /bin/bash"                       >  .original_env'    >> $@
	@echo '  echo "PATH=$$PATH"                         >> .original_env'   >> $@
	@echo '  echo "LD_LIBRARY_PATH=$$LD_LIBRARY_PATH"   >> .original_env'   >> $@
	@echo 'fi'                                                              >> $@
	@echo                                                                   >> $@
	@echo -n 'export LD_LIBRARY_PATH='                                      >> $@
	@echo -n '$(TBB_LIBDIR):'                                               >> $@
ifdef CUDA_BASE
	@echo -n '$(CUDA_LIBDIR):'                                              >> $@
endif
	@echo -n '$(CUPLA_LIBDIR):'                                             >> $@
	@echo -n '$(KOKKOS_LIBDIR):'                                            >> $@
ifneq ($(SYCL_BASE),)
ifeq ($(wildcard $(ONEAPI_ENV)),)
	@echo -n '$(SYCL_LIBDIR):'                                              >> $@
endif
endif
	@echo '$$LD_LIBRARY_PATH'                                               >> $@
	@echo -n 'export PATH='                                                 >> $@
ifdef CUDA_BASE
	@echo -n '$(CUDA_BASE)/bin:'                                            >> $@
endif
ifneq ($(SYCL_BASE),)
ifeq ($(wildcard $(ONEAPI_ENV)),)
	@echo -n '$(SYCL_BASE)/bin:'                                            >> $@
endif
endif
	@echo '$$PATH'                                                          >> $@
# check if oneAPI environment file exists
ifneq ($(wildcard $(ONEAPI_ENV)),)
	@echo 'source $(ONEAPI_ENV)'                                            >> $@
endif

define TARGET_template
$(1): $$(foreach dep,$$($(1)_EXTERNAL_DEPENDS),$$($$(dep)_DEPS)) | $(DATA_DEPS)
	+$(MAKE) -C src/$(1)

test_$(1): test_$(1)_cpu test_$(1)_auto
ifdef CUDA_BASE
test_$(1): test_$(1)_nvidiagpu
endif
ifdef ROCM_BASE
test_$(1): test_$(1)_amdgpu
endif
ifdef SYCL_BASE
test_$(1): test_$(1)_intelgpu
endif

test_$(1)_cpu: $(1)
	@echo
	@echo "Testing $(1) for CPU"
	+$(MAKE) -C src/$(1) test_cpu
	@echo

test_$(1)_nvidiagpu: $(1)
	@echo
	@echo "Testing $(1) for NVIDIA GPU device"
	+$(MAKE) -C src/$(1) test_nvidiagpu
	@echo

test_$(1)_amdgpu: $(1)
	@echo
	@echo "Testing $(1) for AMD GPU device"
	+$(MAKE) -C src/$(1) test_amdgpu
	@echo

test_$(1)_intelgpu: $(1)
	@echo
	@echo "Testing $(1) for Intel GPU device"
	+$(MAKE) -C src/$(1) test_intelgpu
	@echo

test_$(1)_auto: $(1)
	@echo
	@echo "Testing $(1) for automatic device selection"
	+$(MAKE) -C src/$(1) test_auto
	@echo
endef
$(foreach target,$(TARGETS),$(eval $(call TARGET_template,$(target))))

print_targets:
	@echo "Following program targets are available"
	@echo $(TARGETS)

define FORMAT_template
format_$(1):
	@echo "Formatting $(1)"
	@$(CLANG_FORMAT) -i $$(shell find $(SRC_DIR)/$(1) -name "*.h" -o -name "*.cc" -o -name "*.cu")
endef
$(foreach target,$(TARGETS_ALL),$(eval $(call FORMAT_template,$(target))))

format: $(patsubst %,format_%,$(TARGETS_ALL))

clean:
	rm -fR lib obj test $(TARGETS_ALL)

distclean: | clean
	rm -fR external .original_env

dataclean:
	rm -fR data/*.tar.gz data/*.bin data/data_ok

# Data rules
$(DATA_DEPS): $(DATA_TAR_GZ) | $(DATA_BASE)/md5.txt
	cd $(DATA_BASE) && tar zxf $(DATA_TAR_GZ)
	cd $(DATA_BASE) && md5sum *.bin | diff -u md5.txt -
	touch $(DATA_DEPS)

$(DATA_TAR_GZ): | $(DATA_BASE)/url.txt
	curl -o $(DATA_TAR_GZ) $(shell cat $(DATA_BASE)/url.txt)

# External rules
$(EXTERNAL_BASE):
	mkdir -p $@

# TBB
external_tbb: $(TBB_LIB)

$(TBB_BASE):
	git clone --branch 2019_U9 https://github.com/intel/tbb.git $@

$(TBB_LIBDIR): $(TBB_BASE)
	mkdir -p $@

# Let TBB Makefile to define its own CXXFLAGS
$(TBB_LIB): CXXFLAGS:=
$(TBB_LIB): $(TBB_BASE) $(TBB_LIBDIR)
	+$(MAKE) -C $(TBB_BASE) stdver=c++17
	cp $$(find $(TBB_BASE)/build -name *.so*) $(TBB_LIBDIR)

# Eigen
external_eigen: $(EIGEN_BASE)

$(EIGEN_BASE):
	git clone https://github.com/cms-externals/eigen-git-mirror $@
	cd $@ && git checkout -b cms_branch b20a61c3a0dc9a79790cd258130a99b574662272
	cd $@ && patch -p1 < ../../eigen_hip.patch

# Boost
.PHONY: external_boost
external_boost: $(BOOST_BASE)

# Let Boost define its own CXXFLAGS
$(BOOST_BASE): CXXFLAGS:=
$(BOOST_BASE):
	$(eval BOOST_TMP := $(shell mktemp -d))
	wget -nv https://dl.bintray.com/boostorg/release/1.73.0/source/boost_1_73_0.tar.bz2 -O - | tar xj -C $(BOOST_TMP)
	cd $(BOOST_TMP)/boost_1_73_0 && ./bootstrap.sh && ./b2 install --prefix=$@
	@rm -rf $(BOOST_TMP)
	$(eval undefine BOOST_TMP)

# Alpaka
.PHONY: external_alpaka
external_alpaka: $(ALPAKA_BASE)

$(ALPAKA_BASE):
	git clone git@github.com:alpaka-group/alpaka.git -b 0.5.0 $@

# Cupla
.PHONY: external_cupla
external_cupla: $(CUPLA_BASE)/lib

$(CUPLA_BASE):
	git clone git@github.com:alpaka-group/cupla.git -b master $@
	cd $@ && git reset --hard 0.2.0
	cd $@ && git config core.sparsecheckout true && /usr/bin/echo -e '/*\n!/alpaka\n!/build\n!/lib' > .git/info/sparse-checkout && git read-tree -v -mu HEAD

$(CUPLA_BASE)/lib: $(CUPLA_BASE) $(ALPAKA_DEPS) $(BOOST_DEPS) $(TBB_DEPS) $(CUDA_DEPS)
	$(MAKE) -C $(CUPLA_BASE) -f $(BASE_DIR)/Makefile.cupla CXX=$(CXX) CUDA_BASE=$(CUDA_BASE) BOOST_BASE=$(BOOST_BASE) TBB_BASE=$(TBB_BASE) ALPAKA_BASE=$(ALPAKA_BASE)

# Kokkos
external_kokkos: $(KOKKOS_LIB)

$(KOKKOS_SRC):
	git clone --branch 3.3.00 https://github.com/kokkos/kokkos.git $@

$(KOKKOS_BUILD):
	mkdir -p $@

$(KOKKOS_MAKEFILE): $(KOKKOS_SRC) | $(KOKKOS_BUILD)
	cd $(KOKKOS_BUILD) && $(CMAKE) $(KOKKOS_SRC) $(KOKKOS_CMAKEFLAGS)

# Let Kokkos' generated Makefile to define its own CXXFLAGS
# Except we need -fPIC (!)
$(KOKKOS_LIB): CXXFLAGS:=-fPIC
$(KOKKOS_LIB): $(KOKKOS_MAKEFILE)
	$(MAKE) -C $(KOKKOS_BUILD)
	$(MAKE) -C $(KOKKOS_BUILD) install

external_kokkos_clean:
	rm -fR $(KOKKOS_BUILD) $(KOKKOS_INSTALL)<|MERGE_RESOLUTION|>--- conflicted
+++ resolved
@@ -69,10 +69,7 @@
 # flags to be used by GCC when compiling host code that includes hip_runtime.h
 HIPCONFIG := $(ROCM_BASE)/bin/hipconfig
 export HIP_CXXFLAGS:= $(shell $(HIPCONFIG) --cpp_config)
-<<<<<<< HEAD
-=======
 export HIP_TEST_CXXFLAGS := -DGPU_DEBUG
->>>>>>> 5ce58ff1
 endif
 
 # Input data definitions
